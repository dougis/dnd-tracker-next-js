const nextJest = require('next/jest');

const createJestConfig = nextJest({
  // Provide the path to your Next.js app to load next.config.js and .env files
  dir: './',
});

// Add any custom config to be passed to Jest
const customJestConfig = {
  setupFilesAfterEnv: ['<rootDir>/jest.setup.js'],
  globalSetup: '<rootDir>/jest.global-setup.js', // Added global setup for MongoDB
  globalTeardown: '<rootDir>/jest.global-teardown.js', // Added global teardown for MongoDB
  testEnvironment: 'jest-environment-jsdom',
  testPathIgnorePatterns: ['<rootDir>/.next/', '<rootDir>/node_modules/'],
  testMatch: ['<rootDir>/src/**/*.test.{js,jsx,ts,tsx}'],
  collectCoverage: true,
  collectCoverageFrom: [
    'src/**/*.{js,jsx,ts,tsx}',
    '!src/**/*.d.ts',
    '!src/**/index.ts',
    '!src/**/*.stories.{js,jsx,ts,tsx}',
    '!src/**/*.test.{js,jsx,ts,tsx}',
    '!src/**/*.spec.{js,jsx,ts,tsx}',
    '!src/**/*.{md,mdx}',
    '!**/__tests__/**',
    '!src/app/**/*.tsx',
    '!src/app/**/*.ts',
    '!src/components/showcase/**',
    '!src/components/providers/**',
    '!**/node_modules/**',
  ],
  coverageDirectory: 'coverage',
  coverageReporters: ['text', 'lcov', 'html', 'json-summary'],
  // Temporarily relaxed for CI coverage reporting
  coverageThreshold: {
    global: {
      branches: 0,
      functions: 0,
      lines: 0,
      statements: 0,
    },
  },
  moduleNameMapper: {
    '^@/(.*)$': '<rootDir>/src/$1',
    '^next-auth/react$': '<rootDir>/src/__mocks__/next-auth/react.js',
    '^next-auth/jwt$': '<rootDir>/src/__mocks__/next-auth/jwt.js',
  },
<<<<<<< HEAD
  transformIgnorePatterns: [
    'node_modules/(?!(next-auth|@auth)/)',
  ],
=======
  transformIgnorePatterns: ['node_modules/(?!(bson|next-auth|@auth)/)'],
>>>>>>> eaf36764
};

// createJestConfig is exported this way to ensure that next/jest can load the Next.js config which is async
module.exports = createJestConfig(customJestConfig);<|MERGE_RESOLUTION|>--- conflicted
+++ resolved
@@ -45,13 +45,7 @@
     '^next-auth/react$': '<rootDir>/src/__mocks__/next-auth/react.js',
     '^next-auth/jwt$': '<rootDir>/src/__mocks__/next-auth/jwt.js',
   },
-<<<<<<< HEAD
-  transformIgnorePatterns: [
-    'node_modules/(?!(next-auth|@auth)/)',
-  ],
-=======
   transformIgnorePatterns: ['node_modules/(?!(bson|next-auth|@auth)/)'],
->>>>>>> eaf36764
 };
 
 // createJestConfig is exported this way to ensure that next/jest can load the Next.js config which is async
