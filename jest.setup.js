// This adds custom jest matchers from jest-dom
require('@testing-library/jest-dom');

// Setup global objects needed for testing Next.js API routes
require('./src/__mocks__/jest-setup-node-globals');

// Set database environment variables for all tests
// For CI environment, these should be set in the GitHub workflow
// For local testing, we use these defaults
if (!process.env.MONGODB_URI) {
  console.log('Setting default MONGODB_URI for tests');
  process.env.MONGODB_URI = 'mongodb://localhost:27017/testdb';
}

if (!process.env.MONGODB_DB_NAME) {
  console.log('Setting default MONGODB_DB_NAME for tests');
  process.env.MONGODB_DB_NAME = 'testdb';
}

// Log the MongoDB connection details for debugging
console.log(
  `Using MongoDB: ${process.env.MONGODB_URI}, DB: ${process.env.MONGODB_DB_NAME}`
);

// Set up missing browser APIs
global.MutationObserver = class {
  constructor(_callback) {}

  disconnect() {}

  observe(_element, _initObject) {}

  takeRecords() {
    return [];
  }
};

// Mock IntersectionObserver which is not available in test environment
global.IntersectionObserver = class IntersectionObserver {
  constructor() {}

  disconnect() {}

  observe() {}

  unobserve() {}
};

// Mock ResizeObserver which is not available in test environment
global.ResizeObserver = class ResizeObserver {
  constructor() {}

  disconnect() {}

  observe() {}

  unobserve() {}
};

// Mock window.matchMedia only in jsdom environment
if (typeof window !== 'undefined') {
  Object.defineProperty(window, 'matchMedia', {
    writable: true,
    value: jest.fn().mockImplementation(query => ({
      matches: false,
      media: query,
      onchange: null,
      addListener: jest.fn(), // deprecated
      removeListener: jest.fn(), // deprecated
      addEventListener: jest.fn(),
      removeEventListener: jest.fn(),
      dispatchEvent: jest.fn(),
    })),
  });
}

// Mock scrollTo
global.scrollTo = jest.fn();

// Mock requestAnimationFrame
global.requestAnimationFrame = function (callback) {
  return setTimeout(callback, 0);
};

// Mock cancelAnimationFrame
global.cancelAnimationFrame = function (id) {
  clearTimeout(id);
};

// Suppress React 18 console warnings in tests
const originalConsoleError = console.error;
console.error = (...args) => {
  // Suppress React 18 scheduler errors (act warnings)
  const reactSchedulerWarnings = [
    'Warning: An update to %s inside a test was not wrapped in act',
    'The current testing environment is not configured to support act',
  ];

  if (
    args.some(
      arg =>
        typeof arg === 'string' &&
        reactSchedulerWarnings.some(warning => arg.includes(warning))
    )
  ) {
    return;
  }

  originalConsoleError(...args);
};
<<<<<<< HEAD
=======

// Mock Mongoose and BSON globally to prevent import issues
jest.mock('bson', () => ({
  ObjectId: jest
    .fn()
    .mockImplementation(id => ({ toString: () => id || 'mock-object-id' })),
}));

jest.mock('mongodb', () => ({
  MongoClient: jest.fn(),
  ObjectId: jest
    .fn()
    .mockImplementation(id => ({ toString: () => id || 'mock-object-id' })),
}));

jest.mock('mongoose', () => ({
  connect: jest.fn().mockResolvedValue({}),
  connection: {
    readyState: 1,
    on: jest.fn(),
    once: jest.fn(),
  },
  Schema: jest.fn().mockImplementation(function (_definition) {
    return {
      pre: jest.fn(),
      post: jest.fn(),
      methods: {},
      statics: {},
      virtual: jest.fn().mockReturnValue({
        get: jest.fn(),
        set: jest.fn(),
      }),
      plugin: jest.fn(),
      index: jest.fn(),
    };
  }),
  model: jest.fn(),
  models: {},
  Types: {
    ObjectId: jest
      .fn()
      .mockImplementation(id => ({ toString: () => id || 'mock-object-id' })),
  },
}));
>>>>>>> eaf36764
<|MERGE_RESOLUTION|>--- conflicted
+++ resolved
@@ -108,8 +108,6 @@
 
   originalConsoleError(...args);
 };
-<<<<<<< HEAD
-=======
 
 // Mock Mongoose and BSON globally to prevent import issues
 jest.mock('bson', () => ({
@@ -153,5 +151,4 @@
       .fn()
       .mockImplementation(id => ({ toString: () => id || 'mock-object-id' })),
   },
-}));
->>>>>>> eaf36764
+}));