import { render, screen } from '@testing-library/react';
import PartiesPage from '../page';

// Mock Next.js navigation
jest.mock('next/navigation', () => ({
  redirect: jest.fn(),
}));

// Mock auth function
jest.mock('@/lib/auth', () => ({
  auth: jest.fn(),
}));

// Mock PartyListView component
jest.mock('@/components/party/PartyListView', () => ({
  PartyListView: function MockPartyListView() {
    return <div data-testid="party-list-view">Party List View</div>;
  },
}));

const mockSession = {
  user: {
    id: 'user-123',
    email: 'test@example.com',
    name: 'Test User',
  },
};

describe('PartiesPage', () => {
  let mockAuth: jest.Mock;
  let mockRedirect: jest.Mock;

  beforeEach(() => {
    jest.clearAllMocks();
    mockAuth = require('@/lib/auth').auth;
    mockRedirect = require('next/navigation').redirect;
<<<<<<< HEAD

=======
    
>>>>>>> cb88b6a5
    // Mock redirect to throw an error like Next.js does
    mockRedirect.mockImplementation((url: string) => {
      throw new Error(`REDIRECT: ${url}`);
    });
<<<<<<< HEAD

=======
    
>>>>>>> cb88b6a5
    // Default to authenticated user
    mockAuth.mockResolvedValue(mockSession);
  });

  describe('Page Structure', () => {
    it('should render the page title', async () => {
      const PartiesPageResolved = await PartiesPage();
      render(PartiesPageResolved);

      expect(screen.getByRole('heading', { level: 1 })).toHaveTextContent('Parties');
    });

    it('should render the page description', async () => {
      const PartiesPageResolved = await PartiesPage();
      render(PartiesPageResolved);

      expect(screen.getByText('Manage and organize your D&D parties')).toBeInTheDocument();
    });

    it('should render the PartyListView component', async () => {
      const PartiesPageResolved = await PartiesPage();
      render(PartiesPageResolved);

      expect(screen.getByTestId('party-list-view')).toBeInTheDocument();
    });

    it('should have proper page structure with space-y-6 class', async () => {
      const PartiesPageResolved = await PartiesPage();
      const { container } = render(PartiesPageResolved);

      expect(container.firstChild).toHaveClass('space-y-6');
    });

    it('should render header section with proper typography', async () => {
      const PartiesPageResolved = await PartiesPage();
      render(PartiesPageResolved);

      const heading = screen.getByRole('heading', { level: 1 });
      expect(heading).toHaveClass('text-3xl', 'font-bold', 'tracking-tight');

      const description = screen.getByText('Manage and organize your D&D parties');
      expect(description).toHaveClass('text-muted-foreground');
    });
  });

  describe('Authentication', () => {
    it('should render when user is authenticated', async () => {
      mockAuth.mockResolvedValue(mockSession);
<<<<<<< HEAD

=======
      
>>>>>>> cb88b6a5
      const PartiesPageResolved = await PartiesPage();
      render(PartiesPageResolved);

      expect(screen.getByTestId('party-list-view')).toBeInTheDocument();
      expect(mockRedirect).not.toHaveBeenCalled();
    });

    it('should redirect when user is not authenticated', async () => {
      mockAuth.mockResolvedValue(null);
<<<<<<< HEAD

      await expect(PartiesPage()).rejects.toThrow('REDIRECT: /signin?callbackUrl=/parties');
      expect(mockRedirect).toHaveBeenCalledWith('/signin?callbackUrl=/parties');
    });

    it('should redirect when session exists but no user id', async () => {
      mockAuth.mockResolvedValue({ user: {} });

=======
      
>>>>>>> cb88b6a5
      await expect(PartiesPage()).rejects.toThrow('REDIRECT: /signin?callbackUrl=/parties');
      expect(mockRedirect).toHaveBeenCalledWith('/signin?callbackUrl=/parties');
    });

<<<<<<< HEAD
    it('should pass user id to PartyListView when authenticated', async () => {
      mockAuth.mockResolvedValue(mockSession);

=======
    it('should redirect when session exists but no user id', async () => {
      mockAuth.mockResolvedValue({ user: {} });
      
      await expect(PartiesPage()).rejects.toThrow('REDIRECT: /signin?callbackUrl=/parties');
      expect(mockRedirect).toHaveBeenCalledWith('/signin?callbackUrl=/parties');
    });

    it('should pass user id to PartyListView when authenticated', async () => {
      mockAuth.mockResolvedValue(mockSession);
      
>>>>>>> cb88b6a5
      const PartiesPageResolved = await PartiesPage();
      render(PartiesPageResolved);

      expect(screen.getByTestId('party-list-view')).toBeInTheDocument();
    });
  });

  describe('SEO and Metadata', () => {
    it('should export metadata object', () => {
      const { metadata } = require('../page');

      expect(metadata).toBeDefined();
      expect(metadata.title).toBe('Parties - D&D Encounter Tracker');
      expect(metadata.description).toBe('Manage and organize your D&D parties');
    });
  });

  describe('Accessibility', () => {
    it('should have proper heading hierarchy', async () => {
      const PartiesPageResolved = await PartiesPage();
      render(PartiesPageResolved);

      const heading = screen.getByRole('heading', { level: 1 });
      expect(heading).toBeInTheDocument();
    });

    it('should have proper semantic structure', async () => {
      const PartiesPageResolved = await PartiesPage();
      const { container } = render(PartiesPageResolved);

      // Check that the main content is properly structured
      expect(container.firstChild).toBeInTheDocument();
      expect(screen.getByRole('heading', { level: 1 })).toBeInTheDocument();
    });
  });

  describe('Component Integration', () => {
    it('should pass props to PartyListView if needed', async () => {
      const PartiesPageResolved = await PartiesPage();
      render(PartiesPageResolved);

      // Verify that PartyListView is rendered
      expect(screen.getByTestId('party-list-view')).toBeInTheDocument();
    });
  });
});<|MERGE_RESOLUTION|>--- conflicted
+++ resolved
@@ -34,20 +34,11 @@
     jest.clearAllMocks();
     mockAuth = require('@/lib/auth').auth;
     mockRedirect = require('next/navigation').redirect;
-<<<<<<< HEAD
-
-=======
     
->>>>>>> cb88b6a5
     // Mock redirect to throw an error like Next.js does
     mockRedirect.mockImplementation((url: string) => {
       throw new Error(`REDIRECT: ${url}`);
     });
-<<<<<<< HEAD
-
-=======
-    
->>>>>>> cb88b6a5
     // Default to authenticated user
     mockAuth.mockResolvedValue(mockSession);
   });
@@ -96,11 +87,7 @@
   describe('Authentication', () => {
     it('should render when user is authenticated', async () => {
       mockAuth.mockResolvedValue(mockSession);
-<<<<<<< HEAD
-
-=======
       
->>>>>>> cb88b6a5
       const PartiesPageResolved = await PartiesPage();
       render(PartiesPageResolved);
 
@@ -110,27 +97,11 @@
 
     it('should redirect when user is not authenticated', async () => {
       mockAuth.mockResolvedValue(null);
-<<<<<<< HEAD
-
+      
       await expect(PartiesPage()).rejects.toThrow('REDIRECT: /signin?callbackUrl=/parties');
       expect(mockRedirect).toHaveBeenCalledWith('/signin?callbackUrl=/parties');
     });
 
-    it('should redirect when session exists but no user id', async () => {
-      mockAuth.mockResolvedValue({ user: {} });
-
-=======
-      
->>>>>>> cb88b6a5
-      await expect(PartiesPage()).rejects.toThrow('REDIRECT: /signin?callbackUrl=/parties');
-      expect(mockRedirect).toHaveBeenCalledWith('/signin?callbackUrl=/parties');
-    });
-
-<<<<<<< HEAD
-    it('should pass user id to PartyListView when authenticated', async () => {
-      mockAuth.mockResolvedValue(mockSession);
-
-=======
     it('should redirect when session exists but no user id', async () => {
       mockAuth.mockResolvedValue({ user: {} });
       
@@ -140,8 +111,7 @@
 
     it('should pass user id to PartyListView when authenticated', async () => {
       mockAuth.mockResolvedValue(mockSession);
-      
->>>>>>> cb88b6a5
+
       const PartiesPageResolved = await PartiesPage();
       render(PartiesPageResolved);
 
