--- conflicted
+++ resolved
@@ -26,44 +26,44 @@
  * Participant management methods
  */
 export function addParticipant(
-  _this: IEncounter,
+  this: IEncounter,
   participant: Omit<IParticipantReference, 'characterId'> & {
     characterId: string;
   }
 ): void {
-  _this.participants.push({
+  this.participants.push({
     ...participant,
     characterId: new Types.ObjectId(participant.characterId),
   });
 }
 
 export function removeParticipant(
-  _this: IEncounter,
+  this: IEncounter,
   participantId: string
 ): boolean {
-  const index = _this.participants.findIndex(
+  const index = this.participants.findIndex(
     (p: IParticipantReference) => p.characterId.toString() === participantId
   );
 
   if (index === -1) return false;
 
-  _this.participants.splice(index, 1);
+  this.participants.splice(index, 1);
 
   // Remove from initiative order if present
-  const initIndex = _this.combatState.initiativeOrder.findIndex(
+  const initIndex = this.combatState.initiativeOrder.findIndex(
     (entry: IInitiativeEntry) =>
       entry.participantId.toString() === participantId
   );
 
   if (initIndex !== -1) {
-    _this.combatState.initiativeOrder.splice(initIndex, 1);
+    this.combatState.initiativeOrder.splice(initIndex, 1);
 
     // Adjust current turn if necessary
     if (
-      _this.combatState.currentTurn >= initIndex &&
-      _this.combatState.currentTurn > 0
+      this.combatState.currentTurn >= initIndex &&
+      this.combatState.currentTurn > 0
     ) {
-      _this.combatState.currentTurn--;
+      this.combatState.currentTurn--;
     }
   }
 
@@ -71,11 +71,11 @@
 }
 
 export function updateParticipant(
-  _this: IEncounter,
+  this: IEncounter,
   participantId: string,
   updates: Partial<IParticipantReference>
 ): boolean {
-  const participant = findParticipantById(_this.participants, participantId);
+  const participant = findParticipantById(this.participants, participantId);
   if (!participant) return false;
 
   Object.assign(participant, updates);
@@ -83,10 +83,10 @@
 }
 
 export function getParticipant(
-  _this: IEncounter,
+  this: IEncounter,
   participantId: string
 ): IParticipantReference | null {
-  return findParticipantById(_this.participants, participantId);
+  return findParticipantById(this.participants, participantId);
 }
 
 /**
@@ -94,19 +94,19 @@
  */
 
 export function startCombat(
-  _this: IEncounter,
+  this: IEncounter,
   autoRollInitiative = false
 ): void {
-  _this.combatState.isActive = true;
-  _this.combatState.currentRound = 1;
-  _this.combatState.currentTurn = 0;
-  _this.combatState.startedAt = new Date();
-  _this.combatState.pausedAt = undefined;
-  _this.combatState.endedAt = undefined;
-  _this.status = 'active';
+  this.combatState.isActive = true;
+  this.combatState.currentRound = 1;
+  this.combatState.currentTurn = 0;
+  this.combatState.startedAt = new Date();
+  this.combatState.pausedAt = undefined;
+  this.combatState.endedAt = undefined;
+  this.status = 'active';
 
   // Initialize initiative order
-  _this.combatState.initiativeOrder = _this.participants.map(
+  this.combatState.initiativeOrder = this.participants.map(
     (participant: IParticipantReference) => ({
       participantId: participant.characterId,
       initiative: autoRollInitiative
@@ -119,81 +119,70 @@
   );
 
   // Sort initiative order
-  _this.combatState.initiativeOrder = sortInitiativeOrder(
-    _this.combatState.initiativeOrder
+  this.combatState.initiativeOrder = sortInitiativeOrder(
+    this.combatState.initiativeOrder
   );
 
   // Set first participant as active
-  if (_this.combatState.initiativeOrder.length > 0) {
-    _this.combatState.initiativeOrder[0].isActive = true;
-  }
-}
-
-<<<<<<< HEAD
-export function endCombat(_this: IEncounter): void {
-  _this.combatState.isActive = false;
-  _this.combatState.endedAt = new Date();
-  _this.status = 'completed';
-=======
+  if (this.combatState.initiativeOrder.length > 0) {
+    this.combatState.initiativeOrder[0].isActive = true;
+  }
+}
+
 export function endCombat(this: IEncounter): void {
   this.combatState.isActive = false;
   this.combatState.endedAt = new Date();
   this.status = 'completed';
->>>>>>> c5e2d1ea
 
   // Calculate total duration
-  if (_this.combatState.startedAt) {
-    _this.combatState.totalDuration = calculateCombatDuration(
-      _this.combatState.startedAt,
-      _this.combatState.endedAt,
-      _this.combatState.pausedAt
+  if (this.combatState.startedAt) {
+    this.combatState.totalDuration = calculateCombatDuration(
+      this.combatState.startedAt,
+      this.combatState.endedAt,
+      this.combatState.pausedAt
     );
   }
 
   // Reset all active states
-  _this.combatState.initiativeOrder.forEach((entry: IInitiativeEntry) => {
+  this.combatState.initiativeOrder.forEach((entry: IInitiativeEntry) => {
     entry.isActive = false;
     entry.hasActed = false;
   });
 }
 
-<<<<<<< HEAD
-export function nextTurn(_this: IEncounter): boolean {
-=======
 export function nextTurn(this: IEncounter): boolean {
->>>>>>> c5e2d1ea
   if (
-    !_this.combatState.isActive ||
-    _this.combatState.initiativeOrder.length === 0
+    !this.combatState.isActive ||
+    this.combatState.initiativeOrder.length === 0
   ) {
     return false;
   }
 
   // Mark current participant as having acted
   const currentEntry =
-    _this.combatState.initiativeOrder[_this.combatState.currentTurn];
+    this.combatState.initiativeOrder[this.combatState.currentTurn];
   if (currentEntry) {
     currentEntry.hasActed = true;
     currentEntry.isActive = false;
   }
 
   // Move to next turn
-  _this.combatState.currentTurn++;
+  this.combatState.currentTurn++;
 
   // Check if we need to start a new round
-  if (_this.combatState.currentTurn >= _this.combatState.initiativeOrder.length) {
-    _this.combatState.currentTurn = 0;
-    _this.combatState.currentRound++;
+  if (this.combatState.currentTurn >= this.combatState.initiativeOrder.length) {
+    this.combatState.currentTurn = 0;
+    this.combatState.currentRound++;
 
     // Reset hasActed for new round
-    _this.combatState.initiativeOrder.forEach((entry: IInitiativeEntry) => {
+    this.combatState.initiativeOrder.forEach((entry: IInitiativeEntry) => {
       entry.hasActed = false;
     });
   }
 
   // Set next participant as active
   const nextEntry =
-    _this.combatState.initiativeOrder[_this.combatState.currentTurn];
+    this.combatState.initiativeOrder[this.combatState.currentTurn];
   if (nextEntry) {
     nextEntry.isActive = true;
   }
@@ -201,40 +190,36 @@
   return true;
 }
 
-<<<<<<< HEAD
-export function previousTurn(_this: IEncounter): boolean {
-=======
 export function previousTurn(this: IEncounter): boolean {
->>>>>>> c5e2d1ea
   if (
-    !_this.combatState.isActive ||
-    _this.combatState.initiativeOrder.length === 0
+    !this.combatState.isActive ||
+    this.combatState.initiativeOrder.length === 0
   ) {
     return false;
   }
 
   // Mark current participant as inactive
   const currentEntry =
-    _this.combatState.initiativeOrder[_this.combatState.currentTurn];
+    this.combatState.initiativeOrder[this.combatState.currentTurn];
   if (currentEntry) {
     currentEntry.isActive = false;
   }
 
   // Move to previous turn
-  _this.combatState.currentTurn--;
+  this.combatState.currentTurn--;
 
   // Check if we need to go to previous round
-  if (_this.combatState.currentTurn < 0) {
-    _this.combatState.currentTurn = _this.combatState.initiativeOrder.length - 1;
-    _this.combatState.currentRound = Math.max(
+  if (this.combatState.currentTurn < 0) {
+    this.combatState.currentTurn = this.combatState.initiativeOrder.length - 1;
+    this.combatState.currentRound = Math.max(
       1,
-      _this.combatState.currentRound - 1
+      this.combatState.currentRound - 1
     );
   }
 
   // Set previous participant as active
   const prevEntry =
-    _this.combatState.initiativeOrder[_this.combatState.currentTurn];
+    this.combatState.initiativeOrder[this.combatState.currentTurn];
   if (prevEntry) {
     prevEntry.isActive = true;
     prevEntry.hasActed = false;
@@ -247,13 +232,13 @@
  * Initiative and combat action methods
  */
 export function setInitiative(
-  _this: IEncounter,
+  this: IEncounter,
   participantId: string,
   initiative: number,
   dexterity: number
 ): boolean {
   const entry = findInitiativeEntryById(
-    _this.combatState.initiativeOrder,
+    this.combatState.initiativeOrder,
     participantId
   );
   if (!entry) return false;
@@ -262,16 +247,16 @@
   entry.dexterity = dexterity;
 
   // Re-sort initiative order
-  _this.combatState.initiativeOrder = sortInitiativeOrder(
-    _this.combatState.initiativeOrder
+  this.combatState.initiativeOrder = sortInitiativeOrder(
+    this.combatState.initiativeOrder
   );
 
   // Update current turn index
-  const activeEntry = _this.combatState.initiativeOrder.find(
+  const activeEntry = this.combatState.initiativeOrder.find(
     (e: IInitiativeEntry) => e.isActive
   );
   if (activeEntry) {
-    _this.combatState.currentTurn = _this.combatState.initiativeOrder.findIndex(
+    this.combatState.currentTurn = this.combatState.initiativeOrder.findIndex(
       (e: IInitiativeEntry) =>
         e.participantId.toString() === activeEntry.participantId.toString()
     );
@@ -281,44 +266,44 @@
 }
 
 export function applyDamage(
-  _this: IEncounter,
+  this: IEncounter,
   participantId: string,
   damage: number
 ): boolean {
-  const participant = getParticipant(_this, participantId);
+  const participant = this.getParticipant(participantId);
   if (!participant) return false;
 
   return applyDamageToParticipant(participant, damage);
 }
 
 export function applyHealing(
-  _this: IEncounter,
+  this: IEncounter,
   participantId: string,
   healing: number
 ): boolean {
-  const participant = getParticipant(_this, participantId);
+  const participant = this.getParticipant(participantId);
   if (!participant) return false;
 
   return healParticipant(participant, healing);
 }
 
 export function addCondition(
-  _this: IEncounter,
+  this: IEncounter,
   participantId: string,
   condition: string
 ): boolean {
-  const participant = getParticipant(_this, participantId);
+  const participant = this.getParticipant(participantId);
   if (!participant) return false;
 
   return addConditionToParticipant(participant, condition);
 }
 
 export function removeCondition(
-  _this: IEncounter,
+  this: IEncounter,
   participantId: string,
   condition: string
 ): boolean {
-  const participant = getParticipant(_this, participantId);
+  const participant = this.getParticipant(participantId);
   if (!participant) return false;
 
   return removeConditionFromParticipant(participant, condition);
@@ -327,14 +312,6 @@
 /**
  * Utility methods
  */
-<<<<<<< HEAD
-export function getInitiativeOrder(_this: IEncounter): IInitiativeEntry[] {
-  return [..._this.combatState.initiativeOrder];
-}
-
-export function calculateDifficulty(
-  _this: IEncounter
-=======
 
 export function getInitiativeOrder(this: IEncounter): IInitiativeEntry[] {
   return [...this.combatState.initiativeOrder];
@@ -342,24 +319,23 @@
 
 export function calculateDifficulty(
   this: IEncounter
->>>>>>> c5e2d1ea
 ): z.infer<typeof encounterDifficultySchema> {
   return calculateEncounterDifficulty(
-    _this.playerCount,
-    _this.participants.length
+    this.playerCount,
+    this.participants.length
   );
 }
 
 export function duplicateEncounter(
-  _this: IEncounter,
+  this: IEncounter,
   newName?: string
 ): IEncounter {
-  const duplicateData = _this.toObject();
+  const duplicateData = this.toObject();
   delete duplicateData._id;
   delete duplicateData.createdAt;
   delete duplicateData.updatedAt;
 
-  duplicateData.name = newName || `${_this.name} (Copy)`;
+  duplicateData.name = newName || `${this.name} (Copy)`;
   duplicateData.status = 'draft';
   duplicateData.combatState = {
     isActive: false,
@@ -370,28 +346,24 @@
   };
   duplicateData.version = 1;
 
-  return new (_this.constructor as EncounterModel)(duplicateData);
-}
-
-<<<<<<< HEAD
-export function toSummary(_this: IEncounter): EncounterSummary {
-=======
+  return new (this.constructor as EncounterModel)(duplicateData);
+}
+
 export function toSummary(this: IEncounter): EncounterSummary {
->>>>>>> c5e2d1ea
   return {
-    _id: _this._id,
-    name: _this.name,
-    description: _this.description,
-    tags: _this.tags,
-    difficulty: _this.difficulty,
-    estimatedDuration: _this.estimatedDuration,
-    targetLevel: _this.targetLevel,
-    status: _this.status,
-    isPublic: _this.isPublic,
-    participantCount: _this.participantCount,
-    playerCount: _this.playerCount,
-    isActive: _this.isActive,
-    createdAt: _this.createdAt,
-    updatedAt: _this.updatedAt,
+    _id: this._id,
+    name: this.name,
+    description: this.description,
+    tags: this.tags,
+    difficulty: this.difficulty,
+    estimatedDuration: this.estimatedDuration,
+    targetLevel: this.targetLevel,
+    status: this.status,
+    isPublic: this.isPublic,
+    participantCount: this.participantCount,
+    playerCount: this.playerCount,
+    isActive: this.isActive,
+    createdAt: this.createdAt,
+    updatedAt: this.updatedAt,
   };
 }