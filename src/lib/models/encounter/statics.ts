/* eslint-disable no-unused-vars */
import { Types } from 'mongoose';
import { z } from 'zod';
import {
  encounterStatusSchema,
  encounterDifficultySchema,
} from '../../validations/encounter';
import { IEncounter, CreateEncounterInput } from './interfaces';
import { createDefaultEncounterSettings } from './utils';

/**
 * Static methods for the Encounter model
 */


export function findByOwnerId(
  this: any,
  ownerId: Types.ObjectId,
  includeShared = false
): Promise<IEncounter[]> {
  const query: any = includeShared
    ? { $or: [{ ownerId }, { sharedWith: ownerId }] }
    : { ownerId };

  return this.find(query).sort({ updatedAt: -1 });
}


export function findByStatus(
  this: any,
  status: z.infer<typeof encounterStatusSchema>
): Promise<IEncounter[]> {
  return this.find({ status }).sort({ updatedAt: -1 });
}

<<<<<<< HEAD
// eslint-disable-next-line no-unused-vars
export function findPublic(this: any, _unused?: any): Promise<IEncounter[]> {
=======
export function findPublic(this: any): Promise<IEncounter[]> {
>>>>>>> c5e2d1ea
  return this.find({ isPublic: true }).sort({ updatedAt: -1 });
}


export function searchByName(
  this: any,
  searchTerm: string
): Promise<IEncounter[]> {
  return this.find({
    $text: { $search: searchTerm },
  }).sort({ score: { $meta: 'textScore' } });
}


export function findByDifficulty(
  this: any,
  difficulty: z.infer<typeof encounterDifficultySchema>
): Promise<IEncounter[]> {
  return this.find({ difficulty }).sort({ updatedAt: -1 });
}


export function findByTargetLevel(
  this: any,
  level: number
): Promise<IEncounter[]> {
  return this.find({ targetLevel: level }).sort({ updatedAt: -1 });
}

<<<<<<< HEAD
// eslint-disable-next-line no-unused-vars
export function findActive(this: any, _unused?: any): Promise<IEncounter[]> {
=======
export function findActive(this: any): Promise<IEncounter[]> {
>>>>>>> c5e2d1ea
  return this.find({ 'combatState.isActive': true }).sort({
    'combatState.startedAt': -1,
  });
}


export async function createEncounter(
  this: any,
  encounterData: CreateEncounterInput
): Promise<IEncounter> {
  const encounter = new this({
    ownerId: new Types.ObjectId(encounterData.ownerId),
    name: encounterData.name,
    description: encounterData.description || '',
    tags: encounterData.tags || [],
    difficulty: encounterData.difficulty,
    estimatedDuration: encounterData.estimatedDuration,
    targetLevel: encounterData.targetLevel,
    participants: encounterData.participants,
    settings: {
      ...createDefaultEncounterSettings(),
      ...encounterData.settings,
    },
    partyId: encounterData.partyId
      ? new Types.ObjectId(encounterData.partyId)
      : undefined,
    isPublic: encounterData.isPublic || false,
  });

  await encounter.save();
  return encounter;
}<|MERGE_RESOLUTION|>--- conflicted
+++ resolved
@@ -33,12 +33,7 @@
   return this.find({ status }).sort({ updatedAt: -1 });
 }
 
-<<<<<<< HEAD
-// eslint-disable-next-line no-unused-vars
-export function findPublic(this: any, _unused?: any): Promise<IEncounter[]> {
-=======
 export function findPublic(this: any): Promise<IEncounter[]> {
->>>>>>> c5e2d1ea
   return this.find({ isPublic: true }).sort({ updatedAt: -1 });
 }
 
@@ -68,12 +63,7 @@
   return this.find({ targetLevel: level }).sort({ updatedAt: -1 });
 }
 
-<<<<<<< HEAD
-// eslint-disable-next-line no-unused-vars
-export function findActive(this: any, _unused?: any): Promise<IEncounter[]> {
-=======
 export function findActive(this: any): Promise<IEncounter[]> {
->>>>>>> c5e2d1ea
   return this.find({ 'combatState.isActive': true }).sort({
     'combatState.startedAt': -1,
   });
