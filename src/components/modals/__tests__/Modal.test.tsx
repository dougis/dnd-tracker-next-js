import React from 'react';
import userEvent from '@testing-library/user-event';
import { render, screen } from './test-utils';
import { Modal } from '../Modal';

// Mock the Dialog component
jest.mock('@/components/ui/dialog', () => ({
  Dialog: ({
    children,
    open: _open,
    onOpenChange,
  }: {
    children: React.ReactNode;
    open: boolean;
    onOpenChange: (_open: boolean) => void;
  }) => (
    <div data-testid="dialog" data-open={_open}>
      {children}
      <button
        data-testid="dialog-close"
        onClick={() => onOpenChange && onOpenChange(false)}
      >
        Close Dialog
      </button>
    </div>
  ),
  DialogContent: ({
    children,
    className,
    onEscapeKeyDown,
    onPointerDownOutside,
  }: {
    children: React.ReactNode;
    className?: string;
    onEscapeKeyDown?: () => void;
    onPointerDownOutside?: () => void;
  }) => (
    <div
      data-testid="dialog-content"
      className={className}
      data-escape-disabled={!!onEscapeKeyDown}
      data-overlay-disabled={!!onPointerDownOutside}
    >
      {children}
    </div>
  ),
  DialogHeader: ({ children }: { children: React.ReactNode }) => (
    <div data-testid="dialog-header">{children}</div>
  ),
  DialogFooter: ({ children }: { children: React.ReactNode }) => (
    <div data-testid="dialog-footer">{children}</div>
  ),
  DialogTitle: ({ children }: { children: React.ReactNode }) => (
    <h2 data-testid="dialog-title">{children}</h2>
  ),
  DialogDescription: ({ children }: { children: React.ReactNode }) => (
    <p data-testid="dialog-description">{children}</p>
  ),
}));

describe('Modal', () => {
  const defaultProps = {
    open: true,
    onOpenChange: jest.fn(),
    children: <div>Modal content</div>,
  };

  beforeEach(() => {
    jest.clearAllMocks();
  });

  it('renders basic modal without title or description', () => {
    render(<Modal {...defaultProps} />);

    expect(screen.getByText('Modal content')).toBeInTheDocument();
    expect(screen.queryByTestId('dialog-title')).not.toBeInTheDocument();
    expect(screen.queryByTestId('dialog-description')).not.toBeInTheDocument();
  });

  it('renders modal with title and description', () => {
    render(
      <Modal
        {...defaultProps}
        title="Test Modal"
        description="This is a test modal"
      />
    );

    expect(screen.getByText('Modal content')).toBeInTheDocument();
    expect(screen.getByText('Test Modal')).toBeInTheDocument();
    expect(screen.getByText('This is a test modal')).toBeInTheDocument();
  });

  it('renders footer content when provided', () => {
    render(<Modal {...defaultProps} footer={<button>Footer Button</button>} />);

    expect(screen.getByText('Footer Button')).toBeInTheDocument();
  });

  it('calls onOpenChange when dialog is closed', async () => {
    const user = userEvent.setup();
    render(<Modal {...defaultProps} />);

    const closeButton = screen.getByTestId('dialog-close');
    await user.click(closeButton);

    expect(defaultProps.onOpenChange).toHaveBeenCalledWith(false);
  });

  it('applies size and type variants correctly', () => {
    const { rerender } = render(
      <Modal {...defaultProps} size="lg" type="info" />
    );

    const content = screen.getByTestId('dialog-content');
    expect(content.className).toContain('max-w-lg');
    expect(content.className).toContain('border-blue-200');

    // Test another size and type
    rerender(<Modal {...defaultProps} size="sm" type="error" />);

    expect(content.className).toContain('max-w-sm');
    expect(content.className).toContain('border-red-200');
  });

  it('disables overlay click closing when specified', () => {
    render(<Modal {...defaultProps} closeOnOverlayClick={false} />);

    const content = screen.getByTestId('dialog-content');
    expect(content.getAttribute('data-overlay-disabled')).toBe('true');
  });

  it('disables escape key closing when specified', () => {
    render(<Modal {...defaultProps} closeOnEscapeKey={false} />);

    const content = screen.getByTestId('dialog-content');
    expect(content.getAttribute('data-escape-disabled')).toBe('true');
  });

<<<<<<< HEAD
  describe('Edge Cases and Error Handling', () => {
    it('handles missing onOpenChange gracefully', () => {
      const propsWithoutHandler = {
        ...defaultProps,
        onOpenChange: undefined as any,
      };

      expect(() => {
        render(<Modal {...propsWithoutHandler} />);
      }).not.toThrow();
    });

    it('renders with all size variants', () => {
      const sizes = ['sm', 'md', 'lg', 'xl', '2xl', '3xl', '4xl', 'full'] as const;

      sizes.forEach((size) => {
        const { rerender } = render(<Modal {...defaultProps} size={size} />);
        const content = screen.getByTestId('dialog-content');
        expect(content.className).toContain(`max-w-${size}`);
        rerender(<div />); // Clear for next iteration
      });
    });

    it('renders with all type variants', () => {
      const types = ['default', 'info', 'warning', 'error'] as const;

      types.forEach((type) => {
        const { rerender } = render(<Modal {...defaultProps} type={type} />);
        const content = screen.getByTestId('dialog-content');

        if (type === 'info') {
          expect(content.className).toContain('border-blue-200');
        } else if (type === 'warning') {
          expect(content.className).toContain('border-yellow-200');
        } else if (type === 'error') {
          expect(content.className).toContain('border-red-200');
        }

        rerender(<div />); // Clear for next iteration
      });
    });

    it('handles empty children gracefully', () => {
      render(<Modal {...defaultProps}>{null}</Modal>);

      expect(screen.getByTestId('dialog-content')).toBeInTheDocument();
    });

    it('renders without footer when not provided', () => {
      render(<Modal {...defaultProps} footer={undefined} />);

      expect(screen.queryByTestId('dialog-footer')).not.toBeInTheDocument();
    });

    it('renders when closed', () => {
      render(<Modal {...defaultProps} open={false} />);

      const dialog = screen.getByTestId('dialog');
      expect(dialog.getAttribute('data-open')).toBe('false');
    });
  });

  describe('Accessibility Features', () => {
    it('passes accessibility props to dialog components', () => {
      render(
        <Modal
          {...defaultProps}
          title="Accessible Modal"
          description="Modal description for screen readers"
        />
      );

      expect(screen.getByTestId('dialog-title')).toHaveTextContent('Accessible Modal');
      expect(screen.getByTestId('dialog-description')).toHaveTextContent(
        'Modal description for screen readers'
      );
    });

    it('handles keyboard navigation props correctly', () => {
      render(
        <Modal
          {...defaultProps}
          closeOnEscapeKey={true}
          closeOnOverlayClick={true}
        />
      );

      const content = screen.getByTestId('dialog-content');
      expect(content.getAttribute('data-escape-disabled')).toBe('false');
      expect(content.getAttribute('data-overlay-disabled')).toBe('false');
    });

    it('provides proper ARIA structure', () => {
      render(
        <Modal
          {...defaultProps}
          title="Test Modal"
          description="Test Description"
        />
      );

      // Verify all ARIA components are rendered
      expect(screen.getByTestId('dialog-header')).toBeInTheDocument();
      expect(screen.getByTestId('dialog-title')).toBeInTheDocument();
      expect(screen.getByTestId('dialog-description')).toBeInTheDocument();
      expect(screen.getByTestId('dialog-content')).toBeInTheDocument();
    });
  });

  describe('Layout and Styling', () => {
    it('applies conditional header rendering', () => {
      // With title and description
      const { rerender } = render(
        <Modal
          {...defaultProps}
          title="Test Title"
          description="Test Description"
        />
      );

      expect(screen.getByTestId('dialog-header')).toBeInTheDocument();

      // Without title or description
      rerender(<Modal {...defaultProps} title={undefined} description={undefined} />);

      expect(screen.queryByTestId('dialog-header')).not.toBeInTheDocument();
    });

    it('applies conditional footer rendering', () => {
      // With footer
      const { rerender } = render(
        <Modal {...defaultProps} footer={<button>Footer Button</button>} />
      );

      expect(screen.getByTestId('dialog-footer')).toBeInTheDocument();
      expect(screen.getByText('Footer Button')).toBeInTheDocument();

      // Without footer
      rerender(<Modal {...defaultProps} footer={undefined} />);

      expect(screen.queryByTestId('dialog-footer')).not.toBeInTheDocument();
    });

    it('combines custom className with default classes', () => {
      render(<Modal {...defaultProps} className="custom-modal-class" />);

      const content = screen.getByTestId('dialog-content');
      expect(content.className).toContain('custom-modal-class');
    });
  });

  describe('User Interaction Edge Cases', () => {
    it('handles rapid open/close state changes', async () => {
      const onOpenChange = jest.fn();
      const { rerender } = render(
        <Modal {...defaultProps} onOpenChange={onOpenChange} open={true} />
      );

      // Simulate rapid state changes
      rerender(<Modal {...defaultProps} onOpenChange={onOpenChange} open={false} />);
      rerender(<Modal {...defaultProps} onOpenChange={onOpenChange} open={true} />);
      rerender(<Modal {...defaultProps} onOpenChange={onOpenChange} open={false} />);

      // Should handle without errors
      expect(screen.getByTestId('dialog')).toBeInTheDocument();
    });

    it('maintains focus management with multiple modals', () => {
      // This test ensures the modal doesn't break when multiple instances exist
      render(
        <div>
          <Modal {...defaultProps} open={true} />
          <Modal open={false} onOpenChange={jest.fn()}>
            <div>Second modal</div>
          </Modal>
        </div>
      );

      expect(screen.getAllByTestId('dialog')).toHaveLength(2);
    });
=======
  it('handles keyboard events properly when escape key is disabled', () => {
    const handleOpenChange = jest.fn();
    render(
      <Modal
        {...defaultProps}
        onOpenChange={handleOpenChange}
        closeOnEscapeKey={false}
      />
    );

    // Simulate escape key press
    const event = new KeyboardEvent('keydown', { key: 'Escape' });
    document.dispatchEvent(event);

    // Should not close the modal
    expect(handleOpenChange).not.toHaveBeenCalled();
  });

  it('handles keyboard events properly when escape key is enabled', async () => {
    const user = userEvent.setup();
    const handleOpenChange = jest.fn();
    render(
      <Modal
        {...defaultProps}
        onOpenChange={handleOpenChange}
        closeOnEscapeKey={true}
      />
    );

    // Simulate escape key press
    await user.keyboard('{Escape}');

    // Should close the modal
    expect(handleOpenChange).toHaveBeenCalledWith(false);
  });

  it('prevents closing when both overlay click and escape key are disabled', () => {
    const handleOpenChange = jest.fn();
    render(
      <Modal
        {...defaultProps}
        onOpenChange={handleOpenChange}
        closeOnOverlayClick={false}
        closeOnEscapeKey={false}
      />
    );

    // Try to close via onOpenChange callback
    const content = screen.getByTestId('dialog-content');
    expect(content.getAttribute('data-overlay-disabled')).toBe('true');
    expect(content.getAttribute('data-escape-disabled')).toBe('true');
  });

  it('applies correct CSS classes for different type variants', () => {
    const { rerender } = render(
      <Modal {...defaultProps} type="warning" />
    );

    let content = screen.getByTestId('dialog-content');
    expect(content.className).toContain('border-yellow-200');

    rerender(<Modal {...defaultProps} type="success" />);
    content = screen.getByTestId('dialog-content');
    expect(content.className).toContain('border-green-200');

    rerender(<Modal {...defaultProps} type="error" />);
    content = screen.getByTestId('dialog-content');
    expect(content.className).toContain('border-red-200');

    rerender(<Modal {...defaultProps} type="default" />);
    content = screen.getByTestId('dialog-content');
    expect(content.className).not.toContain('border-');
  });

  it('applies correct CSS classes for different size variants', () => {
    const { rerender } = render(
      <Modal {...defaultProps} size="xl" />
    );

    let content = screen.getByTestId('dialog-content');
    expect(content.className).toContain('max-w-xl');

    rerender(<Modal {...defaultProps} size="2xl" />);
    content = screen.getByTestId('dialog-content');
    expect(content.className).toContain('max-w-2xl');

    rerender(<Modal {...defaultProps} size="3xl" />);
    content = screen.getByTestId('dialog-content');
    expect(content.className).toContain('max-w-3xl');

    rerender(<Modal {...defaultProps} size="4xl" />);
    content = screen.getByTestId('dialog-content');
    expect(content.className).toContain('max-w-4xl');

    rerender(<Modal {...defaultProps} size="full" />);
    content = screen.getByTestId('dialog-content');
    expect(content.className).toContain('max-w-[95vw]');
  });

  it('handles open state changes correctly', () => {
    const { rerender } = render(<Modal {...defaultProps} open={false} />);

    const dialog = screen.getByTestId('dialog');
    expect(dialog.getAttribute('data-open')).toBe('false');

    rerender(<Modal {...defaultProps} open={true} />);
    expect(dialog.getAttribute('data-open')).toBe('true');
  });

  it('renders with custom className', () => {
    render(<Modal {...defaultProps} className="custom-modal-class" />);

    const content = screen.getByTestId('dialog-content');
    expect(content.className).toContain('custom-modal-class');
  });

  it('shows close button by default', () => {
    render(<Modal {...defaultProps} />);
    
    expect(screen.getByTestId('dialog-close')).toBeInTheDocument();
  });

  it('does not render header when no title or description provided', () => {
    render(<Modal {...defaultProps} title={undefined} description={undefined} />);

    expect(screen.queryByTestId('dialog-header')).not.toBeInTheDocument();
  });

  it('renders only title when description is not provided', () => {
    render(<Modal {...defaultProps} title="Test Title" description={undefined} />);

    expect(screen.getByText('Test Title')).toBeInTheDocument();
    expect(screen.queryByTestId('dialog-description')).not.toBeInTheDocument();
  });

  it('renders only description when title is not provided', () => {
    render(<Modal {...defaultProps} title={undefined} description="Test Description" />);

    expect(screen.getByText('Test Description')).toBeInTheDocument();
    expect(screen.queryByTestId('dialog-title')).not.toBeInTheDocument();
  });

  it('does not render footer when no footer content provided', () => {
    render(<Modal {...defaultProps} footer={undefined} />);

    expect(screen.queryByTestId('dialog-footer')).not.toBeInTheDocument();
  });

  it('properly handles overlay click when enabled', async () => {
    const user = userEvent.setup();
    const handleOpenChange = jest.fn();
    
    render(
      <Modal
        {...defaultProps}
        onOpenChange={handleOpenChange}
        closeOnOverlayClick={true}
      />
    );

    // Click outside should trigger close
    const content = screen.getByTestId('dialog-content');
    expect(content.getAttribute('data-overlay-disabled')).toBe('false');
  });

  it('cleans up event listeners on unmount', () => {
    const addEventListenerSpy = jest.spyOn(document, 'addEventListener');
    const removeEventListenerSpy = jest.spyOn(document, 'removeEventListener');
    
    const { unmount } = render(
      <Modal {...defaultProps} closeOnEscapeKey={false} />
    );

    expect(addEventListenerSpy).toHaveBeenCalledWith(
      'keydown',
      expect.any(Function),
      { capture: true }
    );

    unmount();

    expect(removeEventListenerSpy).toHaveBeenCalledWith(
      'keydown',
      expect.any(Function),
      { capture: true }
    );

    addEventListenerSpy.mockRestore();
    removeEventListenerSpy.mockRestore();
>>>>>>> 6c22827c
  });
});<|MERGE_RESOLUTION|>--- conflicted
+++ resolved
@@ -137,7 +137,6 @@
     expect(content.getAttribute('data-escape-disabled')).toBe('true');
   });
 
-<<<<<<< HEAD
   describe('Edge Cases and Error Handling', () => {
     it('handles missing onOpenChange gracefully', () => {
       const propsWithoutHandler = {
@@ -318,7 +317,9 @@
 
       expect(screen.getAllByTestId('dialog')).toHaveLength(2);
     });
-=======
+  });
+
+  // Additional tests from main branch
   it('handles keyboard events properly when escape key is disabled', () => {
     const handleOpenChange = jest.fn();
     render(
@@ -508,6 +509,5 @@
 
     addEventListenerSpy.mockRestore();
     removeEventListenerSpy.mockRestore();
->>>>>>> 6c22827c
   });
 });