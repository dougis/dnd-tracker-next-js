import { useCallback, useState } from 'react';
<<<<<<< HEAD
import { useToast } from '@/hooks/use-toast';
=======
import { Types } from 'mongoose';
>>>>>>> 8503b0b4
import { EncounterService } from '@/lib/services/EncounterService';
import type { IEncounter } from '@/lib/models/encounter/interfaces';
import { handleServiceOperation } from '../utils/serviceOperationUtils';

interface ParticipantFormData {
  name: string;
  type: 'pc' | 'npc' | 'monster';
  maxHitPoints: number;
  currentHitPoints: number;
  temporaryHitPoints: number;
  armorClass: number;
  initiative?: number;
  isPlayer: boolean;
  isVisible: boolean;
  notes: string;
  conditions: string[];
}

export const useParticipantOperations = (
  encounter: IEncounter,
  onUpdate?: (_updatedEncounter: IEncounter) => void
) => {
  const [isLoading, setIsLoading] = useState(false);
  const { toast } = useToast();

<<<<<<< HEAD
  const handleServiceResult = useCallback((result: any, successMessage: string, onSuccess: () => void) => {
    if (result.success) {
      toast({
        title: 'Success',
        description: successMessage,
      });
      onUpdate?.(result.data!);
      onSuccess();
    } else {
      toast({
        title: 'Error',
        description: typeof result.error === 'string' ? result.error : 'Operation failed',
        variant: 'destructive',
      });
    }
  }, [onUpdate, toast]);

=======
>>>>>>> 8503b0b4
  const createParticipantData = useCallback((data: ParticipantFormData) => ({
    ...data,
    characterId: new Types.ObjectId().toString(),
    currentHitPoints: data.maxHitPoints,
  }), []);

  const executeWithLoading = useCallback(async (operation: () => Promise<void>) => {
    setIsLoading(true);
    try {
<<<<<<< HEAD
      setIsLoading(true);
      const participantData = createParticipantData(formData);
      const result = await EncounterService.addParticipant(
        encounter._id.toString(),
        participantData
      );
      handleServiceResult(result, 'Participant added successfully', onSuccess);
    } catch (error) {
      toast({
        title: 'Error',
        description: 'An error occurred while adding participant',
        variant: 'destructive',
      });
      console.error('Add participant error:', error);
    } finally {
      setIsLoading(false);
    }
  }, [encounter._id, createParticipantData, handleServiceResult, toast]);
=======
      await operation();
    } finally {
      setIsLoading(false);
    }
  }, []);

  const executeServiceOperation = useCallback(async (
    operation: () => Promise<any>,
    successMessage: string,
    onSuccess?: (_data: any) => void
  ) => {
    await executeWithLoading(async () => {
      await handleServiceOperation(
        operation,
        successMessage,
        (data?: IEncounter) => {
          if (data) {
            onUpdate?.(data);
            onSuccess?.(data);
          }
        }
      );
    });
  }, [executeWithLoading, onUpdate]);

  const addParticipant = useCallback(async (
    formData: ParticipantFormData,
    onSuccess: () => void
  ) => {
    const participantData = createParticipantData(formData);
    await executeServiceOperation(
      () => EncounterService.addParticipant(encounter._id.toString(), participantData),
      'Participant added successfully',
      () => onSuccess()
    );
  }, [encounter._id, createParticipantData, executeServiceOperation]);
>>>>>>> 8503b0b4

  const updateParticipant = useCallback(async (
    participantId: string,
    formData: ParticipantFormData,
    onSuccess: () => void
  ) => {
<<<<<<< HEAD
    try {
      setIsLoading(true);
      const result = await EncounterService.updateParticipant(
        encounter._id.toString(),
        participantId,
        formData
      );
      handleServiceResult(result, 'Participant updated successfully', onSuccess);
    } catch (error) {
      toast({
        title: 'Error',
        description: 'An error occurred while updating participant',
        variant: 'destructive',
      });
      console.error('Update participant error:', error);
    } finally {
      setIsLoading(false);
    }
  }, [encounter._id, handleServiceResult, toast]);

  const removeParticipant = useCallback(async (participantId: string) => {
    try {
      setIsLoading(true);
      const result = await EncounterService.removeParticipant(
        encounter._id.toString(),
        participantId
      );
      handleServiceResult(result, 'Participant removed successfully', () => {});
    } catch (error) {
      toast({
        title: 'Error',
        description: 'An error occurred while removing participant',
        variant: 'destructive',
      });
      console.error('Remove participant error:', error);
    } finally {
      setIsLoading(false);
    }
  }, [encounter._id, handleServiceResult, toast]);
=======
    // For updates, don't include characterId as it shouldn't be changed
    const { characterId: _characterId, ...updateData } = createParticipantData(formData);
    await executeServiceOperation(
      () => EncounterService.updateParticipant(encounter._id.toString(), participantId, updateData),
      'Participant updated successfully',
      () => onSuccess()
    );
  }, [encounter._id, createParticipantData, executeServiceOperation]);

  const removeParticipant = useCallback(async (participantId: string) => {
    await executeServiceOperation(
      () => EncounterService.removeParticipant(encounter._id.toString(), participantId),
      'Participant removed successfully'
    );
  }, [encounter._id, executeServiceOperation]);
>>>>>>> 8503b0b4

  return {
    isLoading,
    addParticipant,
    updateParticipant,
    removeParticipant,
  };
};<|MERGE_RESOLUTION|>--- conflicted
+++ resolved
@@ -1,9 +1,5 @@
 import { useCallback, useState } from 'react';
-<<<<<<< HEAD
-import { useToast } from '@/hooks/use-toast';
-=======
 import { Types } from 'mongoose';
->>>>>>> 8503b0b4
 import { EncounterService } from '@/lib/services/EncounterService';
 import type { IEncounter } from '@/lib/models/encounter/interfaces';
 import { handleServiceOperation } from '../utils/serviceOperationUtils';
@@ -27,28 +23,6 @@
   onUpdate?: (_updatedEncounter: IEncounter) => void
 ) => {
   const [isLoading, setIsLoading] = useState(false);
-  const { toast } = useToast();
-
-<<<<<<< HEAD
-  const handleServiceResult = useCallback((result: any, successMessage: string, onSuccess: () => void) => {
-    if (result.success) {
-      toast({
-        title: 'Success',
-        description: successMessage,
-      });
-      onUpdate?.(result.data!);
-      onSuccess();
-    } else {
-      toast({
-        title: 'Error',
-        description: typeof result.error === 'string' ? result.error : 'Operation failed',
-        variant: 'destructive',
-      });
-    }
-  }, [onUpdate, toast]);
-
-=======
->>>>>>> 8503b0b4
   const createParticipantData = useCallback((data: ParticipantFormData) => ({
     ...data,
     characterId: new Types.ObjectId().toString(),
@@ -58,26 +32,6 @@
   const executeWithLoading = useCallback(async (operation: () => Promise<void>) => {
     setIsLoading(true);
     try {
-<<<<<<< HEAD
-      setIsLoading(true);
-      const participantData = createParticipantData(formData);
-      const result = await EncounterService.addParticipant(
-        encounter._id.toString(),
-        participantData
-      );
-      handleServiceResult(result, 'Participant added successfully', onSuccess);
-    } catch (error) {
-      toast({
-        title: 'Error',
-        description: 'An error occurred while adding participant',
-        variant: 'destructive',
-      });
-      console.error('Add participant error:', error);
-    } finally {
-      setIsLoading(false);
-    }
-  }, [encounter._id, createParticipantData, handleServiceResult, toast]);
-=======
       await operation();
     } finally {
       setIsLoading(false);
@@ -114,54 +68,12 @@
       () => onSuccess()
     );
   }, [encounter._id, createParticipantData, executeServiceOperation]);
->>>>>>> 8503b0b4
 
   const updateParticipant = useCallback(async (
     participantId: string,
     formData: ParticipantFormData,
     onSuccess: () => void
   ) => {
-<<<<<<< HEAD
-    try {
-      setIsLoading(true);
-      const result = await EncounterService.updateParticipant(
-        encounter._id.toString(),
-        participantId,
-        formData
-      );
-      handleServiceResult(result, 'Participant updated successfully', onSuccess);
-    } catch (error) {
-      toast({
-        title: 'Error',
-        description: 'An error occurred while updating participant',
-        variant: 'destructive',
-      });
-      console.error('Update participant error:', error);
-    } finally {
-      setIsLoading(false);
-    }
-  }, [encounter._id, handleServiceResult, toast]);
-
-  const removeParticipant = useCallback(async (participantId: string) => {
-    try {
-      setIsLoading(true);
-      const result = await EncounterService.removeParticipant(
-        encounter._id.toString(),
-        participantId
-      );
-      handleServiceResult(result, 'Participant removed successfully', () => {});
-    } catch (error) {
-      toast({
-        title: 'Error',
-        description: 'An error occurred while removing participant',
-        variant: 'destructive',
-      });
-      console.error('Remove participant error:', error);
-    } finally {
-      setIsLoading(false);
-    }
-  }, [encounter._id, handleServiceResult, toast]);
-=======
     // For updates, don't include characterId as it shouldn't be changed
     const { characterId: _characterId, ...updateData } = createParticipantData(formData);
     await executeServiceOperation(
@@ -177,7 +89,6 @@
       'Participant removed successfully'
     );
   }, [encounter._id, executeServiceOperation]);
->>>>>>> 8503b0b4
 
   return {
     isLoading,
